--- conflicted
+++ resolved
@@ -1,6 +1,3 @@
-<<<<<<< HEAD
-@import url('https://fonts.googleapis.com/css2?family=Inter:wght@300;400;500;600&family=Nunito:wght@300;400;600&display=swap');
-=======
 @import url('https://fonts.googleapis.com/css2?family=SF+Pro+Display:wght@300;400;500;600;700&display=swap');
 
 :root {
@@ -24,7 +21,6 @@
   --glass-border: rgba(255, 255, 255, 0.1);
   --glass-shadow: 0 8px 32px 0 rgba(0, 0, 0, 0.36);
 }
->>>>>>> 3555f418
 
 :root {
   --bg-color: #f6f9ff;
@@ -49,15 +45,6 @@
   --transition: all 0.25s ease;
 }
 
-<<<<<<< HEAD
-* {
-  box-sizing: border-box;
-  margin: 0;
-  padding: 0;
-}
-
-=======
->>>>>>> 3555f418
 body {
   font-family: 'Inter', 'Nunito', -apple-system, BlinkMacSystemFont, 'Segoe UI', sans-serif;
   color: var(--text-color);
@@ -174,11 +161,6 @@
   transition: var(--transition);
 }
 
-<<<<<<< HEAD
-.agent-card:hover {
-  transform: translateY(-4px);
-  box-shadow: var(--shadow-hover);
-=======
 /* Layout */
 .app-main {
   flex: 1;
@@ -489,7 +471,6 @@
   align-items: center;
   border-bottom: 1px solid var(--terminal-border);
   position: relative;
->>>>>>> 3555f418
 }
 
 .agent-card__header {
