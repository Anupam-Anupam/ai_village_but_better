--- conflicted
+++ resolved
@@ -1,6 +1,3 @@
-<<<<<<< HEAD
-@import url('https://fonts.googleapis.com/css2?family=Inter:wght@300;400;500;600&family=Nunito:wght@300;400;600&display=swap');
-=======
 @import url('https://fonts.googleapis.com/css2?family=SF+Pro+Display:wght@300;400;500;600;700&display=swap');
 
 :root {
@@ -24,7 +21,6 @@
   --glass-border: rgba(255, 255, 255, 0.1);
   --glass-shadow: 0 8px 32px 0 rgba(0, 0, 0, 0.36);
 }
->>>>>>> 5eca2150
 
 :root {
   --bg-color: #f6f9ff;
@@ -47,15 +43,6 @@
   --radius-medium: 20px;
   --radius-small: 12px;
   --transition: all 0.25s ease;
-<<<<<<< HEAD
-}
-
-* {
-  box-sizing: border-box;
-  margin: 0;
-  padding: 0;
-=======
->>>>>>> 5eca2150
 }
 
 body {
@@ -103,28 +90,6 @@
   box-shadow: var(--shadow-soft);
   padding: 36px;
   backdrop-filter: blur(12px);
-<<<<<<< HEAD
-}
-
-.live-feed__header {
-  display: flex;
-  flex-wrap: wrap;
-  justify-content: space-between;
-  gap: 16px;
-}
-
-.live-feed__header h1 {
-  font-size: 2.4rem;
-  font-weight: 500;
-  color: var(--text-color);
-  margin-bottom: 6px;
-}
-
-.live-feed__header p {
-  color: var(--muted-text);
-  max-width: 520px;
-  font-weight: 400;
-=======
 }
 
 .live-feed__header {
@@ -234,7 +199,6 @@
 .live-feed__header p {
   color: var(--text-secondary);
   max-width: 560px;
->>>>>>> 5eca2150
 }
 
 .live-feed__meta {
@@ -243,57 +207,16 @@
   align-items: flex-end;
   gap: 6px;
   font-size: 0.95rem;
-<<<<<<< HEAD
-  color: var(--lighter-text);
-=======
   color: rgba(255, 255, 255, 0.7);
->>>>>>> 5eca2150
 }
 
 .live-feed__warning {
   color: var(--warning);
-<<<<<<< HEAD
-  font-weight: 500;
-=======
-  font-weight: 600;
->>>>>>> 5eca2150
+  font-weight: 600;
 }
 
 .live-feed__error {
   padding: 16px 20px;
-<<<<<<< HEAD
-  border-radius: var(--radius-medium);
-  background: rgba(255, 107, 125, 0.12);
-  border: 1px solid rgba(255, 107, 125, 0.28);
-  color: var(--error);
-  font-weight: 500;
-}
-
-.live-feed__loading,
-.agent-grid__empty {
-  padding: 36px;
-  text-align: center;
-  font-size: 1.05rem;
-  color: var(--lighter-text);
-}
-
-.agent-grid {
-  display: grid;
-  grid-template-columns: repeat(auto-fill, minmax(320px, 1fr));
-  gap: 24px;
-}
-
-.agent-card {
-  display: flex;
-  flex-direction: column;
-  gap: 18px;
-  padding: 26px;
-  background: var(--card-bg);
-  border: 1px solid var(--card-border);
-  border-radius: var(--radius-medium);
-  box-shadow: var(--shadow-soft);
-  transition: var(--transition);
-=======
   border-radius: 16px;
   background: rgba(255, 69, 58, 0.15);
   border: 1px solid rgba(255, 69, 58, 0.35);
@@ -324,16 +247,11 @@
   border: 1px solid rgba(255, 255, 255, 0.07);
   box-shadow: 0 20px 45px rgba(0, 0, 0, 0.35);
   transition: transform 0.3s ease, box-shadow 0.3s ease;
->>>>>>> 5eca2150
 }
 
 .agent-card:hover {
   transform: translateY(-4px);
-<<<<<<< HEAD
-  box-shadow: var(--shadow-hover);
-=======
   box-shadow: 0 24px 60px rgba(0, 0, 0, 0.45);
->>>>>>> 5eca2150
 }
 
 .agent-card__header {
@@ -344,18 +262,6 @@
 }
 
 .agent-card__title {
-<<<<<<< HEAD
-  font-size: 1.25rem;
-  font-weight: 500;
-  color: var(--text-color);
-}
-
-.agent-card__subtitle {
-  margin-top: 6px;
-  color: var(--muted-text);
-  font-size: 0.95rem;
-  font-weight: 400;
-=======
   font-size: 1.35rem;
   margin: 0;
 }
@@ -364,49 +270,12 @@
   margin: 4px 0 0;
   color: rgba(255, 255, 255, 0.65);
   font-size: 0.95rem;
->>>>>>> 5eca2150
 }
 
 .agent-card__pill {
   min-width: 60px;
   padding: 6px 12px;
   border-radius: 999px;
-<<<<<<< HEAD
-  background: var(--accent-soft);
-  color: var(--accent);
-  text-align: center;
-  font-weight: 500;
-  font-size: 0.95rem;
-}
-
-.agent-card__pill--active {
-  background: rgba(124, 92, 255, 0.15);
-}
-
-.agent-card__shots {
-  display: grid;
-  grid-template-columns: repeat(auto-fill, minmax(160px, 1fr));
-  gap: 16px;
-}
-
-.agent-card__shot {
-  display: flex;
-  flex-direction: column;
-  justify-content: space-between;
-  background: linear-gradient(135deg, rgba(255, 248, 255, 0.9), rgba(237, 246, 255, 0.9));
-  border: 1px solid rgba(231, 233, 255, 0.9);
-  border-radius: 18px;
-  overflow: hidden;
-  min-height: 190px;
-  box-shadow: 0 12px 26px rgba(124, 92, 255, 0.08);
-}
-
-.agent-card__shot img {
-  width: 100%;
-  height: 130px;
-  object-fit: cover;
-  display: block;
-=======
   background: rgba(255, 255, 255, 0.08);
   text-align: center;
   font-weight: 600;
@@ -593,7 +462,6 @@
   .live-feed__header h1 {
     font-size: 2rem;
   }
->>>>>>> 5eca2150
 }
 
 .agent-card__shot-placeholder {
@@ -607,32 +475,6 @@
   text-align: center;
 }
 
-<<<<<<< HEAD
-.agent-card__shot-meta {
-  display: flex;
-  flex-direction: column;
-  gap: 4px;
-  padding: 12px 14px 16px;
-  background: rgba(255, 255, 255, 0.85);
-  color: var(--lighter-text);
-  font-size: 0.8rem;
-}
-
-.agent-card__shot-time {
-  color: var(--text-color);
-  font-weight: 500;
-}
-
-.agent-card__shot-task {
-  color: var(--accent);
-  font-weight: 500;
-}
-
-.agent-card__shot-summary {
-  color: var(--muted-text);
-  font-size: 0.78rem;
-  line-height: 1.4;
-=======
 .agent-card__header {
   display: flex;
   justify-content: space-between;
@@ -692,7 +534,6 @@
   font-size: 0.95rem;
   padding: 24px;
   text-align: center;
->>>>>>> 5eca2150
 }
 
 .agent-card__meta {
@@ -717,7 +558,6 @@
   display: flex;
   flex-direction: column;
   gap: 12px;
-<<<<<<< HEAD
 }
 
 .agent-card__update {
@@ -749,7 +589,7 @@
   padding: 4px 10px;
   border-radius: 999px;
   font-size: 0.8rem;
-  font-weight: 500;
+  font-weight: 600;
 }
 
 /* Chat popup */
@@ -773,63 +613,6 @@
   opacity: 0.95;
 }
 
-=======
-}
-
-.agent-card__update {
-  display: grid;
-  grid-template-columns: 90px 1fr;
-  gap: 12px;
-  align-items: start;
-}
-
-.agent-card__update-time {
-  font-size: 0.85rem;
-  color: var(--lighter-text);
-}
-
-.agent-card__update-body {
-  display: flex;
-  gap: 10px;
-  align-items: center;
-  background: rgba(237, 246, 255, 0.8);
-  padding: 10px 14px;
-  border-radius: var(--radius-small);
-  border: 1px solid rgba(223, 229, 255, 0.8);
-  color: var(--text-color);
-}
-
-.agent-card__update-progress {
-  background: rgba(58, 203, 139, 0.16);
-  color: var(--success);
-  padding: 4px 10px;
-  border-radius: 999px;
-  font-size: 0.8rem;
-  font-weight: 600;
-}
-
-/* Chat popup */
-.chat-popup {
-  position: fixed;
-  right: 36px;
-  bottom: 36px;
-  width: 380px;
-  max-width: calc(100% - 40px);
-  background: var(--card-bg);
-  border-radius: var(--radius-large);
-  border: 1px solid rgba(231, 233, 255, 0.9);
-  box-shadow: 0 28px 52px rgba(148, 163, 255, 0.2);
-  transition: var(--transition);
-  display: flex;
-  flex-direction: column;
-}
-
-.chat-popup--closed {
-  transform: translateY(calc(100% - 60px));
-  opacity: 0.95;
-}
-
->>>>>>> 5eca2150
 .chat-popup__header {
   display: flex;
   justify-content: space-between;
@@ -885,11 +668,7 @@
 
 .chat-terminal__title {
   font-size: 1.1rem;
-<<<<<<< HEAD
-  font-weight: 500;
-=======
-  font-weight: 600;
->>>>>>> 5eca2150
+  font-weight: 600;
 }
 
 .chat-terminal__subtitle {
@@ -910,7 +689,6 @@
 
 .chat-terminal__messages::-webkit-scrollbar {
   width: 6px;
-<<<<<<< HEAD
 }
 
 .chat-terminal__messages::-webkit-scrollbar-thumb {
@@ -918,30 +696,15 @@
   border-radius: 999px;
 }
 
-=======
-}
-
-.chat-terminal__messages::-webkit-scrollbar-thumb {
-  background-color: rgba(124, 92, 255, 0.35);
-  border-radius: 999px;
-}
-
->>>>>>> 5eca2150
 .chat-message {
   display: flex;
   flex-direction: column;
   gap: 8px;
   padding: 14px 16px;
   border-radius: var(--radius-small);
-<<<<<<< HEAD
-  border: 1px solid rgba(231, 233, 255, 0.75);
-  background: #ffffff;
-  box-shadow: 0 10px 20px rgba(124, 92, 255, 0.1);
-=======
   border: 1px solid rgba(231, 233, 255, 0.9);
   background: #ffffff;
   box-shadow: 0 12px 24px rgba(124, 92, 255, 0.12);
->>>>>>> 5eca2150
   transition: var(--transition);
 }
 
@@ -954,11 +717,7 @@
 }
 
 .chat-message__sender {
-<<<<<<< HEAD
-  font-weight: 500;
-=======
-  font-weight: 600;
->>>>>>> 5eca2150
+  font-weight: 600;
 }
 
 .chat-message__time {
@@ -977,7 +736,6 @@
   flex-wrap: wrap;
   font-size: 0.75rem;
   color: var(--muted-text);
-<<<<<<< HEAD
 }
 
 .chat-message__tags span {
@@ -994,7 +752,7 @@
   background: rgba(124, 92, 255, 0.12);
   color: var(--accent);
   font-size: 0.8rem;
-  font-weight: 500;
+  font-weight: 600;
 }
 
 .chat-message--user {
@@ -1025,55 +783,6 @@
   margin-left: 6px;
 }
 
-=======
-}
-
-.chat-message__tags span {
-  background: rgba(237, 246, 255, 0.8);
-  padding: 4px 8px;
-  border-radius: 999px;
-  border: 1px solid rgba(223, 229, 255, 0.8);
-}
-
-.chat-message__progress {
-  align-self: flex-start;
-  padding: 4px 10px;
-  border-radius: 999px;
-  background: rgba(124, 92, 255, 0.12);
-  color: var(--accent);
-  font-size: 0.8rem;
-  font-weight: 600;
-}
-
-.chat-message--user {
-  background: rgba(255, 246, 230, 0.9);
-  border-color: rgba(255, 215, 170, 0.8);
-  box-shadow: 0 12px 24px rgba(255, 200, 160, 0.3);
-}
-
-.chat-message--system {
-  background: rgba(244, 240, 255, 0.9);
-  border-color: rgba(224, 216, 255, 0.9);
-}
-
-.chat-message--agent {
-  background: rgba(227, 246, 255, 0.9);
-  border-color: rgba(205, 231, 255, 0.9);
-}
-
-.chat-message--error {
-  background: rgba(255, 231, 236, 0.95);
-  border-color: rgba(255, 198, 208, 0.9);
-  color: var(--error);
-}
-
-.chat-message__thinking {
-  display: inline-flex;
-  gap: 4px;
-  margin-left: 6px;
-}
-
->>>>>>> 5eca2150
 .chat-message__thinking span {
   display: inline-block;
   width: 6px;
@@ -1129,11 +838,7 @@
   background: var(--accent);
   color: #ffffff;
   font-size: 0.95rem;
-<<<<<<< HEAD
-  font-weight: 500;
-=======
-  font-weight: 600;
->>>>>>> 5eca2150
+  font-weight: 600;
   cursor: pointer;
   transition: var(--transition);
   display: inline-flex;
@@ -1180,7 +885,6 @@
   .app-main {
     padding: 28px;
   }
-<<<<<<< HEAD
 
   .live-feed {
     padding: 26px;
@@ -1190,17 +894,6 @@
     font-size: 2rem;
   }
 
-=======
-
-  .live-feed {
-    padding: 26px;
-  }
-
-  .live-feed__header h1 {
-    font-size: 2rem;
-  }
-
->>>>>>> 5eca2150
   .chat-terminal__form {
     flex-direction: column;
     align-items: stretch;
